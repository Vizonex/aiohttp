import codecs
import os
import re
import sys
from distutils.command.build_ext import build_ext
from distutils.errors import (CCompilerError, DistutilsExecError,
                              DistutilsPlatformError)

from setuptools import Extension, setup
from setuptools.command.test import test as TestCommand


try:
    from Cython.Build import cythonize
    USE_CYTHON = True
except ImportError:
    USE_CYTHON = False

ext = '.pyx' if USE_CYTHON else '.c'


extensions = [Extension('aiohttp._websocket', ['aiohttp/_websocket' + ext]),
              Extension('aiohttp._http_parser',
                        ['aiohttp/_http_parser' + ext,
                         'vendor/http-parser/http_parser.c'],
                        define_macros=[('HTTP_PARSER_STRICT', 0)],
                        ),
              Extension('aiohttp._frozenlist',
                        ['aiohttp/_frozenlist' + ext])]


if USE_CYTHON:
    extensions = cythonize(extensions)


class BuildFailed(Exception):
    pass


class ve_build_ext(build_ext):
    # This class allows C extension building to fail.

    def run(self):
        try:
            build_ext.run(self)
        except (DistutilsPlatformError, FileNotFoundError):
            raise BuildFailed()

    def build_extension(self, ext):
        try:
            build_ext.build_extension(self, ext)
        except (CCompilerError, DistutilsExecError,
                DistutilsPlatformError, ValueError):
            raise BuildFailed()


with codecs.open(os.path.join(os.path.abspath(os.path.dirname(
        __file__)), 'aiohttp', '__init__.py'), 'r', 'latin1') as fp:
    try:
        version = re.findall(r"^__version__ = '([^']+)'\r?$",
                             fp.read(), re.M)[0]
    except IndexError:
        raise RuntimeError('Unable to determine version.')


<<<<<<< HEAD
install_requires = ['attrs>=17.4.0', 'chardet', 'multidict>=4.0.0',
                    'async_timeout>=1.2.0', 'yarl>=1.0.0',
                    'idna-ssl>=1.0.0']
=======
install_requires = ['chardet', 'multidict>=4.0.0',
                    'async_timeout>=1.2.0', 'yarl>=1.0.0']


if sys.version_info < (3, 7):
    install_requires.append('idna-ssl>=1.0.0')
>>>>>>> 3dfad7a3


def read(f):
    return open(os.path.join(os.path.dirname(__file__), f)).read().strip()


class PyTest(TestCommand):
    user_options = []

    def run(self):
        import subprocess
        errno = subprocess.call([sys.executable, '-m', 'pytest', 'tests'])
        raise SystemExit(errno)


tests_require = install_requires + ['pytest', 'gunicorn', 'pytest-timeout']


args = dict(
    name='aiohttp',
    version=version,
    description='Async http client/server framework (asyncio)',
    long_description='\n\n'.join((read('README.rst'), read('CHANGES.rst'))),
    classifiers=[
        'License :: OSI Approved :: Apache Software License',
        'Intended Audience :: Developers',
        'Programming Language :: Python',
        'Programming Language :: Python :: 3',
        'Programming Language :: Python :: 3.5',
        'Programming Language :: Python :: 3.6',
        'Development Status :: 5 - Production/Stable',
        'Operating System :: POSIX',
        'Operating System :: MacOS :: MacOS X',
        'Operating System :: Microsoft :: Windows',
        'Topic :: Internet :: WWW/HTTP',
        'Framework :: AsyncIO',
    ],
    author='Nikolay Kim',
    author_email='fafhrd91@gmail.com',
    maintainer=', '.join(('Nikolay Kim <fafhrd91@gmail.com>',
                          'Andrew Svetlov <andrew.svetlov@gmail.com>')),
    maintainer_email='aio-libs@googlegroups.com',
    url='https://github.com/aio-libs/aiohttp/',
    license='Apache 2',
    packages=['aiohttp'],
    python_requires='>=3.5.0',
    install_requires=install_requires,
    tests_require=tests_require,
    include_package_data=True,
    ext_modules=extensions,
    cmdclass=dict(build_ext=ve_build_ext,
                  test=PyTest))

try:
    setup(**args)
except BuildFailed:
    print("************************************************************")
    print("Cannot compile C accelerator module, use pure python version")
    print("************************************************************")
    del args['ext_modules']
    del args['cmdclass']
    setup(**args)<|MERGE_RESOLUTION|>--- conflicted
+++ resolved
@@ -63,18 +63,11 @@
         raise RuntimeError('Unable to determine version.')
 
 
-<<<<<<< HEAD
 install_requires = ['attrs>=17.4.0', 'chardet', 'multidict>=4.0.0',
-                    'async_timeout>=1.2.0', 'yarl>=1.0.0',
-                    'idna-ssl>=1.0.0']
-=======
-install_requires = ['chardet', 'multidict>=4.0.0',
                     'async_timeout>=1.2.0', 'yarl>=1.0.0']
-
 
 if sys.version_info < (3, 7):
     install_requires.append('idna-ssl>=1.0.0')
->>>>>>> 3dfad7a3
 
 
 def read(f):
