--- conflicted
+++ resolved
@@ -17,18 +17,10 @@
 from multidict import CIMultiDict, CIMultiDictProxy, MultiDict, MultiDictProxy
 from yarl import URL
 
-<<<<<<< HEAD
-from . import hdrs
-from .helpers import reify, sentinel
-from .protocol import Response as ResponseImpl
-from .protocol import HttpVersion10, HttpVersion11, RawRequestMessage
-from .streams import EOF_MARKER
-=======
 from . import hdrs, multipart
 from .helpers import HeadersMixin, reify, sentinel
 from .protocol import WebResponse as ResponseImpl
 from .protocol import HttpVersion10, HttpVersion11
->>>>>>> 516c55c8
 
 __all__ = (
     'ContentCoding', 'BaseRequest', 'Request', 'StreamResponse', 'Response',
@@ -466,39 +458,6 @@
         self._post = MultiDictProxy(out)
         return self._post
 
-<<<<<<< HEAD
-    def clone(self, *, method=None, path=None, headers=None, raw_headers=None):
-        """
-        Creates and returns a new instance of Request object. If no parameters
-        are given, an exact copy is returned. If a parameter is not passed, it
-        will reuse the one from the current request object.
-
-        :param method: str http method
-        :param path: str url path to use
-        :param headers: CIMultidict or compatible containing the headers.
-        :param raw_headers: tuple of two element tuples containing the headers
-            as bytearrays.
-        """
-
-        message = RawRequestMessage(
-            method or self.method, path or self.path, self.version,
-            headers or CIMultiDict(self.headers),
-            raw_headers or self.raw_headers, self.keep_alive, None)
-
-        return Request(
-            self._app,
-            message,
-            self._payload,
-            self._transport,
-            self._reader,
-            self._writer,
-            secure_proxy_ssl_header=self._secure_proxy_ssl_header)
-
-    def copy(self):
-        raise NotImplementedError
-
-=======
->>>>>>> 516c55c8
     def __repr__(self):
         ascii_encodable_path = self.path.encode('ascii', 'backslashreplace') \
             .decode('ascii')
