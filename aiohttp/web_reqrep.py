--- conflicted
+++ resolved
@@ -634,13 +634,10 @@
                     return
 
     def start(self, request):
-<<<<<<< HEAD
         request.app.on_response_start.send(request=request,
                                            response=self)
 
-=======
         warnings.warn('use .prepare(request) instead', DeprecationWarning)
->>>>>>> 97e0eb74
         resp_impl = self._start_pre_check(request)
         if resp_impl is not None:
             return resp_impl
