--- conflicted
+++ resolved
@@ -1,4 +1,3 @@
-import re
 import sys
 
 import pytest
@@ -18,16 +17,8 @@
 
 from aiohttp import web
 
-<<<<<<< HEAD
-
-pytest_plugins = 'aiohttp.pytest_plugin'
-
 
 async def hello(request):
-=======
-@asyncio.coroutine
-def hello(request):
->>>>>>> e47df9af
     return web.Response(body=b'Hello, world')
 
 
@@ -61,26 +52,6 @@
     assert resp.status == 200
     text = await resp.text()
     assert 'Hello, world' in text
-
-
-async def test_hello_fails(test_client):
-    client = await test_client(create_app)
-    resp = await client.get('/')
-    assert resp.status == 200
-    text = await resp.text()
-    assert 'Hello, wield' in text
-
-
-<<<<<<< HEAD
-async def test_hello_with_fake_loop(test_client):
-    with pytest.raises(AssertionError):
-=======
-@asyncio.coroutine
-def test_hello_with_fake_loop(test_client):
-    with pytest.raises(RuntimeError):
->>>>>>> e47df9af
-        fake_loop = mock.Mock()
-        await test_client(web.Application(loop=fake_loop))
 
 
 async def test_set_args(test_client, loop):
@@ -101,7 +72,8 @@
 
 async def previous(request):
     if request.method == 'POST':
-        request.app['value'] = (await request.post())['value']
+        with pytest.warns(DeprecationWarning):
+            request.app['value'] = (await request.post())['value']
         return web.Response(body=b'thanks for the data')
     else:
         v = request.app.get('value', 'unknown')
@@ -109,7 +81,7 @@
 
 
 def create_stateful_app(loop):
-    app = web.Application(loop=loop)
+    app = web.Application()
     app.router.add_route('*', '/', previous)
     return app
 
@@ -132,7 +104,8 @@
     assert resp.status == 200
     text = await resp.text()
     assert text == 'value: unknown'
-    cli.server.app['value'] = 'bar'
+    with pytest.warns(DeprecationWarning):
+        cli.server.app['value'] = 'bar'
     resp = await cli.get('/')
     assert resp.status == 200
     text = await resp.text()
@@ -154,11 +127,10 @@
 """)
     testdir.makeconftest(CONFTEST)
     result = testdir.runpytest('-p', 'no:sugar', '--loop=pyloop')
-    result.assert_outcomes(passed=11, failed=1)
-
-
-@pytest.mark.skipif(sys.version_info < (3, 5), reason='old python')
-def test_warning_checks(testdir, capsys):
+    result.assert_outcomes(passed=10)
+
+
+def test_warning_checks(testdir):
     testdir.makepyfile("""\
 
 async def foobar():
@@ -171,16 +143,10 @@
 async def test_bad():
     foobar()
 """)
-<<<<<<< HEAD
-    result = testdir.runpytest('-p', 'no:sugar', '-s', '-W', 'default')
-=======
-    testdir.makeconftest(CONFTEST)
-    result = testdir.runpytest('-p', 'no:sugar', '-s', '--loop=pyloop')
->>>>>>> e47df9af
+    testdir.makeconftest(CONFTEST)
+    result = testdir.runpytest('-p', 'no:sugar', '-s', '-W',
+                               'default', '--loop=pyloop')
     result.assert_outcomes(passed=1, failed=1)
-    stdout, _ = capsys.readouterr()
-    assert ("test_warning_checks.py:__LINE__:coroutine 'foobar' was "
-            "never awaited" in re.sub('\d{2,}', '__LINE__', stdout))
 
 
 def test_aiohttp_plugin_async_fixture(testdir, capsys):
@@ -190,15 +156,7 @@
 from aiohttp import web
 
 
-<<<<<<< HEAD
-pytest_plugins = 'aiohttp.pytest_plugin'
-
-
 async def hello(request):
-=======
-@asyncio.coroutine
-def hello(request):
->>>>>>> e47df9af
     return web.Response(body=b'Hello, world')
 
 
