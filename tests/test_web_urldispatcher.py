--- conflicted
+++ resolved
@@ -1,10 +1,6 @@
 import asyncio
+import functools
 import pathlib
-<<<<<<< HEAD
-=======
-import shutil
-import tempfile
->>>>>>> 88b50c44
 from typing import Optional
 from unittest import mock
 from unittest.mock import MagicMock
@@ -12,11 +8,7 @@
 import pytest
 import yarl
 
-<<<<<<< HEAD
 from aiohttp import web
-=======
-from aiohttp import abc, web
->>>>>>> 88b50c44
 from aiohttp.pytest_plugin import AiohttpClient
 from aiohttp.web_urldispatcher import SystemRoute
 
@@ -50,11 +42,7 @@
     ],
 )
 async def test_access_root_of_static_handler(
-<<<<<<< HEAD
     tmp_path: pathlib.Path,
-=======
-    tmp_dir_path: pathlib.Path,
->>>>>>> 88b50c44
     aiohttp_client: AiohttpClient,
     show_index: bool,
     status: int,
@@ -93,11 +81,7 @@
 
 
 async def test_follow_symlink(
-<<<<<<< HEAD
     tmp_path: pathlib.Path, aiohttp_client: AiohttpClient
-=======
-    tmp_dir_path: pathlib.Path, aiohttp_client: AiohttpClient
->>>>>>> 88b50c44
 ) -> None:
     # Tests the access to a symlink, in static folder
     data = "hello world"
@@ -132,11 +116,7 @@
     ],
 )
 async def test_access_to_the_file_with_spaces(
-<<<<<<< HEAD
     tmp_path: pathlib.Path,
-=======
-    tmp_dir_path: pathlib.Path,
->>>>>>> 88b50c44
     aiohttp_client: AiohttpClient,
     dir_name: str,
     filename: str,
@@ -166,11 +146,7 @@
 
 
 async def test_access_non_existing_resource(
-<<<<<<< HEAD
     tmp_path: pathlib.Path, aiohttp_client: AiohttpClient
-=======
-    tmp_dir_path: pathlib.Path, aiohttp_client: AiohttpClient
->>>>>>> 88b50c44
 ) -> None:
     # Tests accessing non-existing resource
     # Try to access a non-exiting resource and make sure that 404 HTTP status
@@ -216,13 +192,6 @@
     app = web.Application()
 
     async def async_handler(request: web.Request) -> web.Response:
-<<<<<<< HEAD
-=======
-        """Doc"""
-        return web.Response()
-
-    def sync_handler(request):
->>>>>>> 88b50c44
         """Doc"""
         return web.Response()
 
@@ -234,11 +203,7 @@
 
 
 async def test_unauthorized_folder_access(
-<<<<<<< HEAD
     tmp_path: pathlib.Path, aiohttp_client: AiohttpClient
-=======
-    tmp_dir_path: pathlib.Path, aiohttp_client: AiohttpClient
->>>>>>> 88b50c44
 ) -> None:
     # Tests the unauthorized access to a folder of static file server.
     # Try to list a folder content of static file server when server does not
@@ -265,11 +230,7 @@
 
 
 async def test_access_symlink_loop(
-<<<<<<< HEAD
     tmp_path: pathlib.Path, aiohttp_client: AiohttpClient
-=======
-    tmp_dir_path: pathlib.Path, aiohttp_client: AiohttpClient
->>>>>>> 88b50c44
 ) -> None:
     # Tests the access to a looped symlink, which could not be resolved.
     my_dir_path = tmp_path / "my_symlink"
@@ -287,11 +248,7 @@
 
 
 async def test_access_special_resource(
-<<<<<<< HEAD
     tmp_path: pathlib.Path, aiohttp_client: AiohttpClient
-=======
-    tmp_dir_path: pathlib.Path, aiohttp_client: AiohttpClient
->>>>>>> 88b50c44
 ) -> None:
     # Tests the access to a resource that is neither a file nor a directory.
     # Checks that if a special resource is accessed (f.e. named pipe or UNIX
@@ -319,12 +276,10 @@
         assert r.status == 403
 
 
-<<<<<<< HEAD
-=======
 async def test_partially_applied_handler(aiohttp_client: AiohttpClient) -> None:
     app = web.Application()
 
-    async def handler(data, request):
+    async def handler(data: bytes, request: web.Request) -> web.Response:
         return web.Response(body=data)
 
     app.router.add_route("GET", "/", functools.partial(handler, b"hello"))
@@ -336,7 +291,6 @@
     assert data == b"hello"
 
 
->>>>>>> 88b50c44
 async def test_static_head(
     tmp_path: pathlib.Path, aiohttp_client: AiohttpClient
 ) -> None:
@@ -377,24 +331,6 @@
     assert "test" == route.reason
 
 
-<<<<<<< HEAD
-=======
-async def test_412_is_returned(aiohttp_client: AiohttpClient) -> None:
-    class MyRouter(abc.AbstractRouter):
-        async def resolve(self, request):
-            raise web.HTTPPreconditionFailed()
-
-    with pytest.warns(DeprecationWarning):
-        app = web.Application(router=MyRouter())
-
-    client = await aiohttp_client(app)
-
-    resp = await client.get("/")
-
-    assert resp.status == 412
-
-
->>>>>>> 88b50c44
 async def test_allow_head(aiohttp_client: AiohttpClient) -> None:
     # Test allow_head on routes.
     app = web.Application()
@@ -546,11 +482,7 @@
 
 
 async def test_static_absolute_url(
-<<<<<<< HEAD
     aiohttp_client: AiohttpClient, tmp_path: pathlib.Path
-=======
-    aiohttp_client: AiohttpClient, tmpdir: pathlib.Path
->>>>>>> 88b50c44
 ) -> None:
     # requested url is an absolute name like
     # /static/\\machine_name\c$ or /static/D:\path
@@ -566,14 +498,10 @@
 
 
 async def test_for_issue_5250(
-<<<<<<< HEAD
     aiohttp_client: AiohttpClient, tmp_path: pathlib.Path
-=======
-    aiohttp_client: AiohttpClient, tmp_dir_path: pathlib.Path
->>>>>>> 88b50c44
-) -> None:
-    app = web.Application()
-    app.router.add_static("/foo", tmp_dir_path)
+) -> None:
+    app = web.Application()
+    app.router.add_static("/foo", tmp_path)
 
     async def get_foobar(request: web.Request) -> web.Response:
         return web.Response(body="success!")
